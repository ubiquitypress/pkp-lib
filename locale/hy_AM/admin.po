# Hovhannes Harutyunyan <hharutyunyan@gmail.com>, 2022.
# Tigran Zargaryan <tigran@flib.sci.am>, 2022.
msgid ""
msgstr ""
"PO-Revision-Date: 2022-07-15 15:49+0000\n"
"Last-Translator: Tigran Zargaryan <tigran@flib.sci.am>\n"
"Language-Team: Armenian <http://translate.pkp.sfu.ca/projects/pkp-lib/admin/"
"hy_AM/>\n"
"Language: hy_AM\n"
"MIME-Version: 1.0\n"
"Content-Type: text/plain; charset=UTF-8\n"
"Content-Transfer-Encoding: 8bit\n"
"Plural-Forms: nplurals=2; plural=n > 1;\n"
"X-Generator: Weblate 4.4.2\n"

msgid "admin.languages.availableLocales"
msgstr "Հասանելի լեզուները"

msgid "admin.languages.installLanguages"
msgstr "Կառավարել լեզուները"

msgid "admin.languages.installedLocales"
msgstr "Տեղադրված լեզուները"

msgid "admin.languages.confirmReload"
msgstr "Համեզված եք, որ ցանկանում եք վերագործարկել այս լեզուն։"

msgid "admin.languages.confirmSitePrimaryLocaleChange"
msgstr "Համոզվա՞ծ եք, որ ուզում եք փոխել կայքի հիմնական լեզուն։"

msgid "admin.languages.cantDisable"
msgstr ""
"Այս լեզուն կայքի հիմնական լեզուն է։ Դուք չեք կարող ապաակտիվացնել այն մինչև "
"չընտրեք այլ հիմնական լեզու։"

msgid "admin.languages.download.cannotModifyRegistry"
msgstr ""
"Հնարավոր չե ավելացնել նոր տվյալ , լոկալ ռեգիստր ֆալում, մասնավորապես \""
"registry/locales.xml\"."

msgid "admin.languages.download.cannotOpen"
msgstr "Հնարավոր չե բացել լեզվի նկարագիրը PKP կայքից"

msgid "admin.languages.downloadLocales"
msgstr "ներբեռնել լոկալ"

msgid "admin.languages.download"
msgstr "Ներբերնել լոկալ"

msgid "admin.expireSessions"
msgstr "Ավարտվել են օգտատիրոջ սեսսիաները"

msgid "admin.displayNewSystemConfig"
msgstr "Պատկերեկ նոր կարգավորումները"

msgid "admin.displayConfigFileInstructions"
msgstr ""
"Ձեր կողմից թարմացված կարգավորումների պարունակությունը պատկերված է ստորև։ "
"Հաստատելու համար անհրաժեշտ է բացել <tt>config.inc.php</tt> ֆալյը Text editor-"
"ով և տեղադրել այնտեղ ստորև պատկերված տեքստը։"

msgid "admin.dateInstalled"
msgstr "Օրացույցային տվյալները կարգավորված են"

msgid "admin.currentVersion"
msgstr "Գործող տարբերակը"

msgid "admin.contexts.confirmDelete"
msgstr ""
"Համոզվա՞ծ եք, որ ուզում եք ջնջել {$contextName} և ամբողջ իր պարունակությունը։"

msgid "admin.contentsOfConfigFile"
msgstr "Կարգավորման ֆալյի պարունակությունները"

msgid "admin.confirmExpireSessions"
msgstr ""
"Համոզված եք, որ ուզում եք ավարտել բոլոր օգտատերերի սեսսիաները։ Բոլոր նրանք, "
"ովքեր ներկայումս նույնականացված են, դուրս կհանվեն համակարգից։"

msgid "admin.confirmClearTemplateCache"
msgstr "Համոզված եք, որ ուզում եք ջնջել Template-ի քեշ հիշողությունը։"

msgid "admin.configFileUpdatedInstructions"
msgstr ""
"Ձեր կարգավորումների նիշքը հաջողությամբ թարմացվել է։ Խնդրում ենք հաշվի առնել, "
"որ եթե կայքը չի գործում ինչպես կարգն է, անհրաժեշտ է անմիջական միջամտությամբ "
"կարգավորել <tt>config.inc.php</tt> նիշքը."

msgid "admin.clearTemplateCache"
msgstr "Ջնջել ձևանմուշ քեշը"

msgid "admin.clearDataCache"
msgstr "Ջնջել տվյալների քեշը"

msgid "admin.authSources"
msgstr "Նույնականացման աղբյուր"

msgid "admin.auth.noneCreated"
msgstr "Նույնականացման աղբյուր հայտարարված չե։"

msgid "admin.auth.create"
msgstr "Ստեղծել նույնականացման աղբյուր"

msgid "admin.auth.confirmDelete"
msgstr "Համեզվա՞ծ եք, որ ուզում եք ջնջել ասյ իդենտիֆիկացիոն աղբյուրը?"

msgid "admin.adminFunctions"
msgstr "Ադմինիստրատիվ ֆունկցիաներ"

msgid "admin.systemInfo.settingValue"
msgstr "Կարգավորման արժեք"

msgid "admin.systemInfo.settingName"
msgstr "Կարգավորման անվանում"

msgid "admin.languages.installLocale"
msgstr "Տեղադրել լեզուն"

<<<<<<< HEAD
=======
msgid "admin.settings.defaultMetricDescription"
msgstr ""
"\n"
"\t\tՏեղադրումը կատարված է մեկից ավելի օգտագործման չափիչ գրանցելու համար: "
"Օգտագործման վիճակագրությունը կցուցադրվի տարբեր համատեքստերում: \n"
"Կան դեպքեր , երբ միանգամյա օգտագործման վիճակագրությունը պետք է օգտագործվի, "
"օր.՝ առավել հաճախ օգտագործված հայտերը ըստ հերթականության կամ որոնման "
"արդյունքները տեսակավորելու համար: Խնդրում ենք, ընտրեք չափանիշներից մեկը, "
"որպես լռելյայն:\n"
"\t"

>>>>>>> cb9d47a5
msgid "admin.scheduledTask.noLog"
msgstr "Առաջադրանքը log-ում չի գրանցվել:"

msgid "admin.languages.noLocalesToDownload"
msgstr "Ներբեռնման համար հասանելի լեզուներ չկան:"

msgid "admin.error.executingUtil"
msgstr ""
"Սխալ:  \"{$utilPath}\" չի կարող կատարել.  Ստուգեք Ձեր  {$utilVar} "
"կարգավորումը config.inc.php-ի մեջ:."

msgid "admin.error.utilExecutionProblem"
msgstr "«{$ UtilPath}» ծրագրի կատարումը պարունակում է հետևյալ սխալը՝ {$ Output}"

msgid "admin.copyAccessLogFileTool.success"
msgstr "Հաջողություն: {$filePath} to {$destinationPath}"

msgid "admin.copyAccessLogFileTool.warning.fileAlreadyExists"
msgstr ""
"Զգուշացում: {$filePath} ֆայլը արդեն գոյություն ունի օգտագործման "
"վիճակագրության ցուցակում:"

msgid "admin.copyAccessLogFileTool.error.deletingFile"
msgstr "Սխալ: {$tmpFilePath} նիշքը չի կարող ջնջվել"

msgid "admin.copyAccessLogFileTool.error.copyingFile"
msgstr "Սխալ: չի կարող ֆայլը պատճենել {$ filePath} - ից {$ tmpFilePath}"

msgid "admin.copyAccessLogFileTool.error.acessingFile"
msgstr "Սխալ: {$ FilePath} ֆայլը գոյություն չունի կամ հնարավոր չէ մուտք գործել:"

msgid "admin.copyAccessLogFileTool.error.creatingFolder"
msgstr "Սխալ: {$tmpDir} ժամանակավոր պանակաը չի կարող ստեղծվել"

msgid "admin.fileLoader.emailSubject"
msgstr "Ֆայլերի բեռնիչ"

msgid "admin.fileLoader.fileProcessed"
msgstr "{$filename} ֆայլը մշակվել և արխիվացվել է:"

msgid "admin.fileLoader.moveFileFailed"
msgstr ""
"{$filename} նիշքը չի կարող տեղափոխվել {$currentFilePath} -ից "
"{$destinationPath}"

msgid "admin.fileLoader.pathNotAccessible"
msgstr "{$ Path} պանակը ուղեցույց չէ կամ ընթերցելի չէ:"

msgid "admin.fileLoader.wrongBasePathLocation"
msgstr "{$ Path} հիմնական ուղին պետք է լինի հանրային ֆայլերի ուղեցույցում:"

msgid "admin.version"
msgstr "Տարբերակ"

msgid "admin.version.upToDate"
msgstr "Ձեր համակարգը արդիական է"

msgid "admin.version.updateAvailable"
msgstr "Թարմացված տարբերակը հասանելի է"

msgid "admin.versionRevision"
msgstr "Վերանայում"

msgid "admin.version.moreInfo"
msgstr "Լրացուցիչ տեղեկատվություն"

msgid "admin.versionMinor"
msgstr "Կրտսեր"

msgid "admin.versionMajor"
msgstr "Գլխավոր"

msgid "admin.version.latest"
msgstr "Վերջին տարբերակ"

msgid "admin.versionHistory"
msgstr "Տարբերակների պատմություն"

msgid "admin.version.downloadPatch"
msgstr "Ներբեռնել ուղին"

msgid "admin.version.downloadPackage"
msgstr "Ներբեռնել"

msgid "admin.version.checkForUpdates"
msgstr "Ստուգել թարմացումները"

msgid "admin.versionBuild"
msgstr "Ստեղծել"

msgid "admin.systemInformation"
msgstr "Համակարգի տեղեկատվություն"

msgid "admin.systemConfigFileReadError"
msgstr ""
"<tt> config.inc.php </tt> ֆայլը գոյություն չունի, ընթերցելի չէ կամ անվավեր է:"

msgid "admin.siteSetup"
msgstr "Կայքի տեղադրում"

msgid "admin.siteSettings"
msgstr "Կայքի կարգաբերումներ"

msgid "admin.siteManagement"
msgstr "Կայքի կառավարում"

msgid "admin.siteAdmin"
msgstr "Կայքի կառավարում"

msgid "admin.settings.siteTheme"
msgstr "Կայքի թեմա"

msgid "admin.settings.siteTitle"
msgstr "Կայքի անվանում"

msgid "admin.settings.siteLogo"
msgstr "Կայքի լոգո"

msgid "admin.settings.siteStyleSheet"
msgstr "Կայքի ոճի բլանկ"

msgid "admin.settings.siteStyleSheetInvalid"
msgstr "Կայքի ոճի բլանկի անվավեր ձևաչափ: Ընդունելի ձևաչափը՝ css:"

msgid "admin.settings.siteLanguage"
msgstr "Կայքի լեզու"

msgid "admin.settings.minPasswordLength"
msgstr "Գաղտնաբառի նվազագույն երկարություն (նշան)"

msgid "admin.settings.introduction"
msgstr "Ներածություն"

msgid "admin.settings.contactName"
msgstr "Հիմնական կապի անվանումը"

msgid "admin.settings.contactEmail"
msgstr "Կոնտակտային էլ. հասցե"

msgid "admin.settings.about"
msgstr "Կայքի մասին"

msgid "admin.settings"
msgstr "Կարգաբերումներ"

msgid "admin.server.platform"
msgstr "OS հարթակ"

msgid "admin.server.phpVersion"
msgstr "PHP տարբերակ"

msgid "admin.serverInformation"
msgstr "Սերվերի տեղեկատվություն"

msgid "admin.server.dbVersion"
msgstr "Տվյալների բազայի սերվերի տարբերակ"

msgid "admin.server.dbDriver"
msgstr "Տվյալների բազաների համապատասխանեցման ծրագիր"

msgid "admin.server.apacheVersion"
msgstr "Apache տարբերակ"

msgid "admin.scheduledTask.subscriptionExpiryReminder"
msgstr "Բաժանորդագրության ժամկետի ավարտի մասին հիշեցում"

msgid "admin.scheduledTask.reviewReminder"
msgstr "Գրախոսության հիշեցում"

msgid "admin.scheduledTask.publishSubmissions"
msgstr "Հրապարակել ներկայացված հոդվածները"

msgid "admin.scheduledTask.clearLogs"
msgstr "Մաքրել պլանավորված առաջադրանքների գրանցամատյանները"

msgid "admin.scheduledTask.confirmClearLogs"
msgstr ""
"Վստա՞հ եք, որ ցանկանում եք ջնջել պլանավորված առաջադրանքների կատարման բոլոր "
"գրանցամատյանները?"

msgid "admin.scheduledTask.downloadLog"
msgstr ""
"Ձեր {$ softwareName} տեղադրումը ավտոմատ կերպով կատարվեց և ավարտեց այս "
"առաջադրանքը, և գրանցամատյանի ֆայլը կարող եք ներբեռնել այստեղ ՝ {$ url}"

msgid "admin.scheduledTask.stopTime"
msgstr "Առաջադրանքի գործընթացը դադարեցվել է:"

msgid "admin.scheduledTask.startTime"
msgstr "Առաջադրանքի կատարման գործընթացը սկսված է:"

msgid "admin.scheduledTask"
msgstr "Պլանավորված առաջադրանք"

msgid "admin.phpInfo"
msgstr "Ընդլայնել PHP տեղեկատվությունը"

msgid "admin.languages.uninstall"
msgstr "Հեռացնել լեզուն"

msgid "admin.languages.reload"
msgstr "Վերբեռնել լեզու"

msgid "admin.languages.noLocalesAvailable"
msgstr "Լրացուցիչ լեզուներ հասանելի չեն տեղադրելու համար:"

msgid "admin.languages.languageSettings"
msgstr "Լեզվի կարգաբերումներ"

msgid "admin.languages.installNewLocales"
msgstr "Տեղադրել նոր լեզուներ"

msgid "admin.languages.installLocales"
msgstr "Տեղադրել"

msgid "admin.settings.disableBulkEmailRoles.adminOnly"
msgstr ""
"Այս կարգաբերման մեջ փոփոխություն անելու իրավունք ունի միայն ադմինիստրատորը։"

msgid "admin.settings.disableBulkEmailRoles.label"
msgstr "Անջատել դերերը"

msgid "admin.settings.restrictBulkEmails"
msgstr "Արգելել մասսայական էլ․ նամակների ուղարկումը"

msgid "admin.copyAccessLogFileTool.usage"
msgstr ""
"Պատճենեք փոխանցված apache մուտքի մատյանի նիշք(եր)ը՝ \n"
"զտելով այս տեղադրման հետ կապված գրառումները, ընթացիկ նիշքերի գրացուցակում, "
"UsageStatsPlugin փուլային գրացուցակի ներսում: Պետք է գործարկվի օգտվողի "
"կողմից, որն ունի բավարար արտոնություններ՝ կարդալու մուտքի apache մատյան "
"նիշքերը:\n"
"\n"
"Այս գործիքը պատճենելու է միայն այն նիշքերը, որոնք դեռևս չեն գտնվում "
"usageStats նիշքերի բեռնիչի գրացուցակներում (փուլ, մշակում, արխիվ, մերժում):\n"
"\n"
"Օգտագործում՝ {$scriptName} path/to/apache/log/file.log\n"
"Օգտագործում (բոլոր նիշքերի մշակումը գրացուցակի ներսում): {$scriptName} path/"
"to/apache/directory\n"
"\t"

msgid "admin.settings.enableBulkEmails.label"
msgstr "Մասսայական էլ․ նամակ"

msgid "admin.scheduledTask.statisticsReport"
msgstr "Խմբագրական զեկույցի մասին ծանուցում"

msgid "admin.jobs.list.id"
msgstr "ID"

msgid "admin.jobs.createdAt"
msgstr "Ստեղծված է {$createdAt}"

msgid "admin.jobs.list.createdAt"
msgstr "Ստեղծված է"

msgid "admin.jobs.list.attempts"
msgstr "Փորձեր"

msgid "admin.jobs.list.queueName"
msgstr "Հերթ"

msgid "admin.jobs.list.displayName"
msgstr "Աշխատանք"

msgid "navigation.tools.jobs"
msgstr "Աշխատանքներ"

msgid "admin.jobs.viewQueuedJobs"
msgstr "Դիտեք հերթագրված աշխատանքները"

msgid "admin.jobs.totalCount"
msgstr "Հերթում ընդհանուր առմամբ կա <strong>{$total}</strong> աշխատանք(ներ)"

msgid "admin.cli.tool.jobs.mean.those"
msgstr "Դուք նկատի ունեի՞ք հետևյալներից մեկը."

msgid "admin.cli.tool.jobs.option.doesnt.exists"
msgstr "Տարբերակ {$option} գոյություն չունի:"

msgid "admin.cli.tool.jobs.total.jobs"
msgstr "Մենք ունենք {$total} հերթագրված աշխատանք"

msgid "admin.cli.tool.jobs.purge.successful.all"
msgstr "Ջնջված են բոլոր աշխատանքները:"

msgid "admin.cli.tool.jobs.purge.impossible.to.purge.all"
msgstr "Անհնար էր ջնջել բոլոր աշխատանքները:"

msgid "admin.cli.tool.jobs.purge.successful"
msgstr "Աշխատանքը ջնջվեց:"

msgid "admin.cli.tool.jobs.purge.invalid.id"
msgstr "Աշխատանքի անվավեր ID"

msgid "admin.cli.tool.jobs.purge.without.id"
msgstr ""
"Այս հրամանն օգտագործելու համար դուք պետք է փոխանցեք առնվազն Job ID, '--all' "
"կամ '--queue='"

msgid "admin.cli.tool.jobs.pagination.next"
msgstr "Հաջորդ"

msgid "admin.cli.tool.jobs.pagination.previous"
msgstr "Նախորդ"

msgid "admin.cli.tool.jobs.pagination.current"
msgstr "Ընթացիկ"

msgid "admin.cli.tool.jobs.pagination"
msgstr "Էջակալում"

msgid "admin.cli.tool.jobs.queued.jobs.fields.created.at"
msgstr "Ստեղծված է"

msgid "admin.cli.tool.jobs.queued.jobs.fields.available.at"
msgstr "Հասանելի է"

msgid "admin.cli.tool.jobs.queued.jobs.fields.reserved.at"
msgstr "Ամրագրված է"

msgid "admin.cli.tool.jobs.queued.jobs.fields.attempts"
msgstr "Փորձեր"

msgid "admin.cli.tool.jobs.queued.jobs.fields.job.display.name"
msgstr "Աշխատանքի ցուցադրման անվանումը"

msgid "admin.cli.tool.jobs.queued.jobs.fields.queue"
msgstr "Հերթ"

msgid "admin.cli.tool.jobs.queued.jobs.fields.id"
msgstr "ID"

msgid "admin.cli.tool.jobs.queued.jobs.title"
msgstr "Հերթագրված աշխատանքներ"

msgid "admin.cli.tool.jobs.empty.option"
msgstr "Տարբերակը չէր կարող դատարկ լինել: Ստուգեք օգտագործման եղանակը:"

msgid "admin.cli.tool.jobs.available.options.usage.description"
msgstr "Ցուցադրել Jobs օգտագործման պարամետրերը"

msgid "admin.cli.tool.jobs.available.options.help.description"
msgstr "Ցուցադրել Jobs հրամանի օգտագործումը"

msgid "admin.cli.tool.jobs.available.options.total.description"
msgstr "Ցուցադրել հերթագրված աշխատանքների քանակը"

msgid "admin.cli.tool.jobs.available.options.test.description"
msgstr "Ավելացրեք փորձնական աշխատանք լռելյայն հերթում"

msgid "admin.cli.tool.jobs.available.options.purge.description"
msgstr ""
"Մաքրել որոշակի հերթագրված աշխատանք՝ հիմնվելով նրա ID-ի վրա: Եթե ցանկանում եք "
"մաքրել բոլորը, փոխանցեք --all պարամետրը: Եթե ցանկանում եք մաքրել բոլորը "
"որոշակի հերթից, փոխանցեք --queue= պարամետրը"

msgid "admin.cli.tool.jobs.available.options.list.description"
msgstr ""
"Թվարկեք հերթագրված բոլոր աշխատանքները: Եթե ցանկանում եք էջանշել "
"արդյունքները, օգտագործեք --page= և --perPage= պարամետրերը"

msgid "admin.cli.tool.available.commands"
msgstr "Հասանելի հրամաններ `{$namespace}` անվանատարածքի համար:"

msgid "admin.cli.tool.usage.parameters"
msgstr "հրաման [arguments]"

msgid "admin.cli.tool.usage.title"
msgstr "Օգտագործում:"

msgid "admin.scheduledTask.depositDois"
msgstr "Ավանդադրեք DOI-ներ կազմաձևված գրանցման գործակալությունում"

msgid "navigation.tools.jobs.view"
msgstr "Դիտեք աշխատանքները"

msgid "navigation.tools.jobs.description"
msgstr ""
"Դիտեք համակարգում հերթագրված բոլոր աշխատանքները և հետևեք ձախողված փորձերին:"

msgid "admin.systemInformation.view"
msgstr "Դիտեք համակարգի տեղեկատվությունը"

msgid "admin.systemInformation.description"
msgstr ""
"Դիտեք հավելվածի և սպասարկող կայանի տարբերակի և կազմաձևման կարգավորումների "
"մասին տեղեկատվությունը:"

msgid "admin.scheduledTask.clearLogs.delete"
msgstr "Ջնջել առաջադրանքների գրանցամատյանները"

msgid "admin.scheduledTask.clearLogs.description"
msgstr ""
"Ջնջել պլանավորված առաջադրանքների գործընթացների բոլոր մատյանները, որոնք "
"գործարկվել են:"

msgid "admin.expireSessions.description"
msgstr ""
"Բոլոր օգտատերերն, այդ թվում և դուք, անմիջապես դուրս կգաք հավելվածից, և պետք "
"է նորից մուտք գործեք:"

msgid "admin.deleteCache.description"
msgstr ""
"Ջնջել քեշի նիշքերը համակարգից: Դա պետք է արվի միայն զարգացման միջավայրում:"

msgid "admin.deleteCache"
msgstr "Ջնջել քեշերը"

msgid "admin.scheduledTask.removeUnvalidatedExpiredUsers"
msgstr "Հեռացրեք չվավերացված ժամկետանց օգտվողներին"

msgid "admin.scheduledTask.editorialReminder.logEnd"
msgstr ""
"Առաքված {$count} աշխատանքներ՝ խմբագրական էլ․ փոստի հիշեցումներ ուղարկելու "
"համար {$userIds} օգտատերերին {$contextId} համատեքստում"

msgid "admin.scheduledTask.editorialReminder.logStart"
msgstr "Խմբագիրների նույնականացում՝ հիշեցնելու այս համատեքստում {$contextId}"

msgid "admin.scheduledTask.editorialReminder"
msgstr ""
"Ուղարկեք նամակ յուրաքանչյուր խմբագրին՝ հիշեցնելով նրանց իրենց չմարված "
"առաջադրանքների մասին"<|MERGE_RESOLUTION|>--- conflicted
+++ resolved
@@ -116,20 +116,6 @@
 msgid "admin.languages.installLocale"
 msgstr "Տեղադրել լեզուն"
 
-<<<<<<< HEAD
-=======
-msgid "admin.settings.defaultMetricDescription"
-msgstr ""
-"\n"
-"\t\tՏեղադրումը կատարված է մեկից ավելի օգտագործման չափիչ գրանցելու համար: "
-"Օգտագործման վիճակագրությունը կցուցադրվի տարբեր համատեքստերում: \n"
-"Կան դեպքեր , երբ միանգամյա օգտագործման վիճակագրությունը պետք է օգտագործվի, "
-"օր.՝ առավել հաճախ օգտագործված հայտերը ըստ հերթականության կամ որոնման "
-"արդյունքները տեսակավորելու համար: Խնդրում ենք, ընտրեք չափանիշներից մեկը, "
-"որպես լռելյայն:\n"
-"\t"
-
->>>>>>> cb9d47a5
 msgid "admin.scheduledTask.noLog"
 msgstr "Առաջադրանքը log-ում չի գրանցվել:"
 
