<<<<<<< HEAD
function ajaxUpload(url, form, successCallback) {
 // bind form using ajaxForm
=======
function ajaxUpload(url, form) {
	// bind form using ajaxForm
>>>>>>> ccb0962c
    $('#'+form).ajaxForm({
        // target identifies the element(s) to update with the server response
        target: '#uploadOutput',
		iframe: true,
		dataType: 'json',
		beforeSubmit: function() {
//			$('#loading').throbber({
//				bgcolor: "#CED7E1",
//				speed: 1
//			});
//			$('#loading').throbber('enable');
			$('#loadingText').fadeIn('slow');
    	},
        // success identifies the function to invoke when the server response
<<<<<<< HEAD
        // has been received; here we apply a fade-in effect to the new content
        success: function() {
	    if (successCallback) {
		  successCallback();
	    }

            $('#uploadOutput').fadeIn('slow');
=======
        // has been received; here we show a success message and enable the next tab
        success: function(returnString) {
    		if (returnString.status == true) {
//    			$('#loading').throbber("disable");
	    		//$('#loading').hide();
	    		
	    		// FIXME: NEED TO USE A JS FUNCTINO TO LOAD CONTENT INTO MODAL
	    		//$('li#tab1 > a').attr('href', returnString.metadataUrl);
	    		$('#fileUploadTabs').tabs('url', 1, returnString.metadataUrl);
	    		
	    		$('#fileUploadTabs').tabs('enable', 1);
    		}
    		$('#loadingText').text(returnString.content);  // Set to error or success message
>>>>>>> ccb0962c
        }
    });
}<|MERGE_RESOLUTION|>--- conflicted
+++ resolved
@@ -1,10 +1,5 @@
-<<<<<<< HEAD
 function ajaxUpload(url, form, successCallback) {
  // bind form using ajaxForm
-=======
-function ajaxUpload(url, form) {
-	// bind form using ajaxForm
->>>>>>> ccb0962c
     $('#'+form).ajaxForm({
         // target identifies the element(s) to update with the server response
         target: '#uploadOutput',
@@ -19,17 +14,12 @@
 			$('#loadingText').fadeIn('slow');
     	},
         // success identifies the function to invoke when the server response
-<<<<<<< HEAD
-        // has been received; here we apply a fade-in effect to the new content
-        success: function() {
-	    if (successCallback) {
-		  successCallback();
-	    }
-
-            $('#uploadOutput').fadeIn('slow');
-=======
         // has been received; here we show a success message and enable the next tab
         success: function(returnString) {
+		if (successCallback) {
+			successCallback();
+		}
+
     		if (returnString.status == true) {
 //    			$('#loading').throbber("disable");
 	    		//$('#loading').hide();
@@ -41,7 +31,6 @@
 	    		$('#fileUploadTabs').tabs('enable', 1);
     		}
     		$('#loadingText').text(returnString.content);  // Set to error or success message
->>>>>>> ccb0962c
         }
     });
 }